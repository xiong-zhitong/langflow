--- conflicted
+++ resolved
@@ -2,22 +2,6 @@
 import { IconComponentProps } from "../../types/components";
 import { nodeIconsLucide } from "../../utils/styleUtils";
 
-<<<<<<< HEAD
-export default function IconComponent({
-  name,
-  className,
-  iconColor,
-}: IconComponentProps): JSX.Element {
-  const TargetIcon = nodeIconsLucide[name] ?? nodeIconsLucide["unknown"];
-  return (
-    <TargetIcon
-      className={className}
-      style={{ color: iconColor }}
-      strokeWidth={1.5}
-    />
-  );
-}
-=======
 const ForwardedIconComponent = forwardRef(
   ({ name, className, iconColor }: IconComponentProps, ref) => {
     const TargetIcon = nodeIconsLucide[name] ?? nodeIconsLucide["unknown"];
@@ -32,5 +16,4 @@
   }
 );
 
-export default ForwardedIconComponent;
->>>>>>> 19dd994c
+export default ForwardedIconComponent;