--- conflicted
+++ resolved
@@ -107,11 +107,7 @@
                   name="Trash2"
                   className={cn(
                     "h-5 w-5 text-primary transition-all",
-<<<<<<< HEAD
-                    disableFunctions ? "" : "hover:text-destructive"
-=======
                     disableFunctions ? "" : "hover:text-status-red"
->>>>>>> e6fefa68
                   )}
                 />
               </Button>
