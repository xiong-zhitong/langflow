--- conflicted
+++ resolved
@@ -7,11 +7,7 @@
 from loguru import logger
 
 from langflow.custom.eval import eval_custom_component_code
-<<<<<<< HEAD
 from langflow.graph.utils import get_artifact_type, post_process_raw
-=======
-from langflow.graph.utils import get_artifact_type
->>>>>>> d8907827
 from langflow.schema.schema import Record
 
 if TYPE_CHECKING:
@@ -129,10 +125,6 @@
         custom_repr = build_result
     if not isinstance(custom_repr, str):
         custom_repr = str(custom_repr)
-<<<<<<< HEAD
-
-=======
->>>>>>> d8907827
     raw = custom_component.repr_value
     if hasattr(raw, "data"):
         raw = raw.data
@@ -140,14 +132,7 @@
     elif hasattr(raw, "model_dump"):
         raw = raw.model_dump()
 
-<<<<<<< HEAD
     artifact_type = get_artifact_type(custom_component, build_result)
     raw = post_process_raw(raw, artifact_type)
     artifact = {"repr": custom_repr, "raw": raw, "type": artifact_type}
-=======
-    else:
-        raw = repr(raw)
-
-    artifact = {"repr": custom_repr, "raw": raw, "type": get_artifact_type(custom_component, build_result)}
->>>>>>> d8907827
     return custom_component, build_result, artifact